--- conflicted
+++ resolved
@@ -1,4 +1,3 @@
-
 export interface BoundingRect {
   x: number;
   y: number;
@@ -62,22 +61,24 @@
       if (area >= minArea) {
         const rect = cv.boundingRect(contour);
         const perimeter = cv.arcLength(contour, true);
-<<<<<<< HEAD
         const moments = cv.moments(contour);
         const centerX = moments.m10 / moments.m00;
         const centerY = moments.m01 / moments.m00;
+        
+        // Calcular propiedades geométricas
+        const aspectRatio = rect.width / rect.height;
+        const extent = area / (rect.width * rect.height);
         
         // Calcular convex hull para solidity
         const hull = new cv.Mat();
         cv.convexHull(contour, hull, false, true);
         const hullArea = cv.contourArea(hull);
         const solidity = hullArea > 0 ? area / hullArea : 0;
-        hull.delete();
         
-        // Calcular propiedades geométricas
-        const extent = area / (rect.width * rect.height);
-        const aspectRatio = rect.width / rect.height;
+        // Calcular circularity
         const circularity = (4 * Math.PI * area) / (perimeter * perimeter);
+        
+        // Calcular compactness
         const compactness = (perimeter * perimeter) / area;
         
         // Calcular Hu moments
@@ -96,34 +97,6 @@
         const confidence = calculateAdvancedPositionScore({
           area, solidity, circularity, extent, aspectRatio, compactness, perimeter
         });
-=======
-        const aspectRatio = rect.width / rect.height;
-        const extent = area / (rect.width * rect.height);
-        
-        // Calculate convex hull for solidity
-        const hull = new cv.Mat();
-        cv.convexHull(contour, hull, false);
-        const hullArea = cv.contourArea(hull);
-        const solidity = area / hullArea;
-        
-        // Calculate circularity
-        const circularity = (4 * Math.PI * area) / (perimeter * perimeter);
-        
-        // Calculate compactness
-        const compactness = (perimeter * perimeter) / area;
-        
-        // Calculate center
-        const moments = cv.moments(contour);
-        const centerX = moments.m10 / moments.m00;
-        const centerY = moments.m01 / moments.m00;
-        
-        // Check if convex
-        const isConvex = cv.isContourConvex(contour);
-        
-        // Calculate minimum enclosing circle
-        const center = new cv.Point2f();
-        const radius = cv.minEnclosingCircle(contour, center);
->>>>>>> 81e461cc
         
         rects.push({ 
           x: rect.x, 
@@ -131,7 +104,6 @@
           width: rect.width, 
           height: rect.height, 
           area,
-<<<<<<< HEAD
           confidence,
           circularity,
           solidity,
@@ -145,24 +117,9 @@
           huMoments: huMomentsArray,
           isConvex,
           boundingCircleRadius
-=======
-          confidence: 0.7,
-          circularity: circularity,
-          solidity: solidity,
-          extent: extent,
-          aspectRatio: aspectRatio,
-          compactness: compactness,
-          perimeter: perimeter,
-          contourPoints: contour.rows,
-          centerX: centerX,
-          centerY: centerY,
-          isConvex: isConvex,
-          boundingCircleRadius: radius.toFixed ? parseFloat(radius.toFixed(2)) : radius
->>>>>>> 81e461cc
         });
         
         hull.delete();
-        center.delete();
       }
       contour.delete();
     }
